--- conflicted
+++ resolved
@@ -28,15 +28,9 @@
 #define IMU_MPU6050_RUNTIME_CALIBRATION // Comment to revert to startup/traditional-calibration
 #define BNO_USE_ARVR_STABILIZATION true // Set to false to disable stabilization for BNO085+ IMUs
 #define BNO_USE_MAGNETOMETER_CORRECTION false // Set to true to enable magnetometer correction for BNO08x IMUs. Only works with USE_6_AXIS set to true.
-<<<<<<< HEAD
-#define USE_6_AXIS false // uses 9 DoF (with mag) if false (only for ICM-20948 and BNO08x currently)
-#define LOAD_BIAS 1 // Loads the bias values from NVS on start (ESP32 Only)
-#define SAVE_BIAS 1 // Periodically saves bias calibration data to NVS (ESP32 Only)
-=======
-#define USE_6_AXIS true // uses 9 DoF (with mag) if false (only for ICM-20948 and BNO0xx currently)
+#define USE_6_AXIS false // uses 9 DoF (with mag) if false (only for ICM-20948 and BNO0xx currently)
 #define LOAD_BIAS true // Loads the bias values from NVS on start
 #define SAVE_BIAS true // Periodically saves bias calibration data to NVS
->>>>>>> 83550d21
 #define BIAS_DEBUG false // Printing BIAS Variables to serial (ICM20948 only)
 #define ENABLE_TAP false // monitor accel for (triple) tap events and send them. Uses more cpu, disable if problems. Server does nothing with value so disabled atm
 #define SEND_ACCELERATION true // send linear acceleration to the server
