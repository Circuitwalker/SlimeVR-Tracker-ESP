/*
    SlimeVR Code is placed under the MIT license
    Copyright (c) 2021 Eiren Rain

    Permission is hereby granted, free of charge, to any person obtaining a copy
    of this software and associated documentation files (the "Software"), to deal
    in the Software without restriction, including without limitation the rights
    to use, copy, modify, merge, publish, distribute, sublicense, and/or sell
    copies of the Software, and to permit persons to whom the Software is
    furnished to do so, subject to the following conditions:

    The above copyright notice and this permission notice shall be included in
    all copies or substantial portions of the Software.

    THE SOFTWARE IS PROVIDED "AS IS", WITHOUT WARRANTY OF ANY KIND, EXPRESS OR
    IMPLIED, INCLUDING BUT NOT LIMITED TO THE WARRANTIES OF MERCHANTABILITY,
    FITNESS FOR A PARTICULAR PURPOSE AND NONINFRINGEMENT. IN NO EVENT SHALL THE
    AUTHORS OR COPYRIGHT HOLDERS BE LIABLE FOR ANY CLAIM, DAMAGES OR OTHER
    LIABILITY, WHETHER IN AN ACTION OF CONTRACT, TORT OR OTHERWISE, ARISING FROM,
    OUT OF OR IN CONNECTION WITH THE SOFTWARE OR THE USE OR OTHER DEALINGS IN
    THE SOFTWARE.
*/

<<<<<<< HEAD
// #include "MPU6050_6Axis_MotionApps20.h"
#include "MPU6050_6Axis_MotionApps_V6_12.h"
// #include "MPU6050.h" // not necessary if using MotionApps include file
=======
#include "MPU6050_6Axis_MotionApps20.h"
>>>>>>> 2c6489d2

#include "sensor.h"
#include "udpclient.h"
#include <i2cscan.h>
#include "calibration.h"
#include "configuration.h"

namespace {
    void signalAssert() {
        for(int i = 0; i < 200; ++i) {
            delay(50);
            digitalWrite(LOADING_LED, LOW);
            delay(50);
            digitalWrite(LOADING_LED, HIGH);
        }
    }
}

bool hasNewData = false;

void MPU6050Sensor::motionSetup() {
    //DeviceConfig * const config = getConfigPtr();

    uint8_t addr = 0x68;

    if(!I2CSCAN::isI2CExist(addr)) {
        addr = 0x69;
        if(!I2CSCAN::isI2CExist(addr)) {
            Serial.println("[ERR] Can't find I2C device on addr 0x68 or 0x69, returning");
            signalAssert();
            return;
        }
    }
    imu.initialize(addr);
    if(!imu.testConnection()) {
        Serial.print("[ERR] Can't communicate with MPU, response ");
        Serial.println(imu.getDeviceID(), HEX);
    }

    devStatus = imu.dmpInitialize();

    if (devStatus == 0) {
        Serial.println(F("[NOTICE] Performing startup calibration of accel and gyro..."));
        // Do a quick and dirty calibration. As the imu warms up the offsets will change a bit, but this will be good-enough
        delay(1000); // A small sleep to give the users a chance to stop it from moving
        imu.CalibrateGyro(6);
        imu.CalibrateAccel(6);
        imu.PrintActiveOffsets();

        for(int i = 0; i < 5; ++i) {
            delay(50);
            digitalWrite(LOADING_LED, LOW);
            delay(50);
            digitalWrite(LOADING_LED, HIGH);
        }

        // turn on the DMP, now that it's ready
        Serial.println(F("[NOTICE] Enabling DMP..."));
        imu.setDMPEnabled(true);

        // TODO: Add interupt support
        // mpuIntStatus = imu.getIntStatus();

        // set our DMP Ready flag so the main loop() function knows it's okay to use it
        Serial.println(F("[NOTICE] DMP ready! Waiting for first interrupt..."));
        dmpReady = true;

        // get expected DMP packet size for later comparison
        packetSize = imu.dmpGetFIFOPacketSize();
    } else {
        // ERROR!
        // 1 = initial memory load failed
        // 2 = DMP configuration updates failed
        // (if it's going to break, usually the code will be 1)
        Serial.print(F("[ERR] DMP Initialization failed (code "));
        Serial.print(devStatus);
        Serial.println(F(")"));
    }
}

void MPU6050Sensor::motionLoop() {
    if(!dmpReady)
        return;

    if(imu.dmpGetCurrentFIFOPacket(fifoBuffer)) {
        imu.dmpGetQuaternion(&rawQuat, fifoBuffer);

        q[0] = rawQuat.x;
        q[1] = rawQuat.y;
        q[2] = rawQuat.z;
        q[3] = rawQuat.w;
        quaternion.set(-q[1], q[0], q[2], q[3]);
        quaternion *= sensorOffset;
        hasNewData = true;
    }
}

void MPU6050Sensor::sendData() {
    if(hasNewData) {
        sendQuat(&quaternion, PACKET_ROTATION);
        hasNewData = false;
    }
}

void MPU6050Sensor::startCalibration(int calibrationType) {
    digitalWrite(CALIBRATING_LED, LOW);
    
    Serial.println("Put down the device and wait for baseline gyro reading calibration");
<<<<<<< HEAD

    Serial.println("Calibrated!");
    Serial.println("[NOTICE] Starting IMU Calibration");
    DeviceConfig * config = getConfigPtr();
=======
    delay(2000);

    imu.setDMPEnabled(false);
    imu.CalibrateGyro(6);
    imu.CalibrateAccel(6);
    imu.setDMPEnabled(true);

    Serial.println("Calibrated!");
    Serial.println("[NOTICE] Starting offset finder");
    DeviceConfig * const config = getConfigPtr();
>>>>>>> 2c6489d2

    switch(calibrationType) {
        case CALIBRATION_TYPE_INTERNAL_ACCEL:
            imu.CalibrateAccel(10);
            sendCalibrationFinished(CALIBRATION_TYPE_INTERNAL_ACCEL, 0, PACKET_RAW_CALIBRATION_DATA);
            config->calibration.A_B[0] = imu.getXAccelOffset();
            config->calibration.A_B[1] = imu.getYAccelOffset();
            config->calibration.A_B[2] = imu.getZAccelOffset();
            saveConfig();
            break;
        case CALIBRATION_TYPE_INTERNAL_GYRO:
            imu.CalibrateGyro(10);
            sendCalibrationFinished(CALIBRATION_TYPE_INTERNAL_ACCEL, 0, PACKET_RAW_CALIBRATION_DATA);
            config->calibration.G_off[0] = imu.getXGyroOffset();
            config->calibration.G_off[1] = imu.getYGyroOffset();
            config->calibration.G_off[2] = imu.getZGyroOffset();
            saveConfig();
            break;
    }

    Serial.println("[NOTICE] Process is over");
    digitalWrite(CALIBRATING_LED, HIGH);
}<|MERGE_RESOLUTION|>--- conflicted
+++ resolved
@@ -21,13 +21,8 @@
     THE SOFTWARE.
 */
 
-<<<<<<< HEAD
-// #include "MPU6050_6Axis_MotionApps20.h"
 #include "MPU6050_6Axis_MotionApps_V6_12.h"
-// #include "MPU6050.h" // not necessary if using MotionApps include file
-=======
 #include "MPU6050_6Axis_MotionApps20.h"
->>>>>>> 2c6489d2
 
 #include "sensor.h"
 #include "udpclient.h"
@@ -136,12 +131,6 @@
     digitalWrite(CALIBRATING_LED, LOW);
     
     Serial.println("Put down the device and wait for baseline gyro reading calibration");
-<<<<<<< HEAD
-
-    Serial.println("Calibrated!");
-    Serial.println("[NOTICE] Starting IMU Calibration");
-    DeviceConfig * config = getConfigPtr();
-=======
     delay(2000);
 
     imu.setDMPEnabled(false);
@@ -152,7 +141,6 @@
     Serial.println("Calibrated!");
     Serial.println("[NOTICE] Starting offset finder");
     DeviceConfig * const config = getConfigPtr();
->>>>>>> 2c6489d2
 
     switch(calibrationType) {
         case CALIBRATION_TYPE_INTERNAL_ACCEL:
